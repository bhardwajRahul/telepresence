--- conflicted
+++ resolved
@@ -31,7 +31,6 @@
   customizable development environments.
 items:
   - version: 2.16.1
-<<<<<<< HEAD
     date: "2023-10-03"
     notes:
       - type: feature
@@ -60,9 +59,6 @@
           the annotation names have changed (now prefixed by "telepresence."), and the environment expansion of the
           annotation values was dropped. This fix restores support for the old names (while retaining the new ones) and
           the environment expansion.
-=======
-    date: (TBD)
-    notes:
       - type: security
         title: Built with go 1.21.2
         body: >-
@@ -74,7 +70,6 @@
           against workloads. Previously the match was made against the labels of the workload, but now they are matched
           against the labels pod template of the workload. Since the service would actually be matched against pods this
           is more correct. The most common case when this makes a difference is that statefulsets now are listed when they should.
->>>>>>> e73dad52
   - version: 2.16.0
     date: "2023-10-02"
     notes:
