--- conflicted
+++ resolved
@@ -24,7 +24,6 @@
 #
 # For older changes, see CHANGELOG.OLD.md
 items:
-<<<<<<< HEAD
   - version: 2.22.0
     date: (TBD)
     notes:
@@ -76,7 +75,6 @@
         body: >-
           macOS based systems will often PTR queries using nameslike `b._dns-sd._udp`, lb._dns-sd._udp, or
           `db-dns-sd._udp`. Those queries are no longer dispatched to the cluster.
-=======
   - version: 2.21.2
     date: 2025-01-26
     notes:
@@ -92,7 +90,6 @@
         body: >-
           The context passed to the `Tunnel` call that creates a stream for a dialer, was not cancelled when the dialer
           was finished, so the stream was never properly closed, leading to one dormant goroutine for each stream.
->>>>>>> 9bc0279d
   - version: 2.21.1
     date: 2024-12-17
     notes:
