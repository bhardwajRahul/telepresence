--- conflicted
+++ resolved
@@ -19,12 +19,8 @@
 .PHONY: generate
 generate: ## (Generate) Update generated files that get checked in to Git
 generate: generate-clean $(tools/protoc) $(tools/protoc-gen-go) $(tools/protoc-gen-go-grpc)
-<<<<<<< HEAD
 	rm -rf ./pkg/rpc/vendor ./vendor
-	$(TOOLSBINDIR)/protoc --proto_path=. --go_out=. --go-grpc_out=. --go_opt=module=github.com/datawire/telepresence2 --go-grpc_opt=module=github.com/datawire/telepresence2 $(PROTO_SRCS)
-=======
 	$(tools/protoc) --proto_path=. --go_out=. --go-grpc_out=. --go_opt=module=github.com/datawire/telepresence2 --go-grpc_opt=module=github.com/datawire/telepresence2 $(PROTO_SRCS)
->>>>>>> e9b382fe
 	go generate ./...
 	cd ./pkg/rpc && go mod tidy
 	cd ./pkg/rpc && go mod vendor
@@ -89,15 +85,9 @@
 lint-deps: $(tools/golangci-lint) $(tools/protolint) ## (Lint) Everything nescessary to lint
 
 .PHONY: lint
-<<<<<<< HEAD
 lint: lint-deps ## (Lint) Run the linters (golangci-lint and protolint)
-	golangci-lint run --timeout 2m ./...
-	protolint lint rpc
-=======
-lint: $(tools/golangci-lint) $(tools/protolint) ## (Lint) Run the linters (golangci-lint and protolint)
 	$(tools/golangci-lint) run --timeout 2m ./...
 	$(tools/protolint) lint rpc
->>>>>>> e9b382fe
 
 .PHONY: format
 format: $(tools/golangci-lint) $(tools/protolint) ## (Lint) Automatically fix linter complaints
