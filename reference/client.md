---
description: "CLI options for Telepresence to intercept traffic from your Kubernetes cluster to code running on your laptop."
---

# Client reference

The [Telepresence CLI client](../../quick-start) is used to connect Telepresence to your cluster, start and stop intercepts, and create preview URLs. All commands are run in the form of `telepresence <command>`.

## Commands

A list of all CLI commands and flags is available by running `telepresence help`, but here is more detail on the most common ones.

| Command | Description |
| --- | --- |
| `connect` | Starts the local daemon and connects Telepresence to your cluster and installs the Traffic Manager if it is missing.  After connecting, outbound traffic is routed to the cluster so that you can interact with services as if your laptop was another pod (for example, curling a service by it's name) |
| `login` | Authenticates you to Ambassador Cloud to create, manage, and share [preview URLs](../../howtos/preview-urls/)
| `logout` | Logs out out of Ambassador Cloud |
| `dashboard` | Reopens the Ambassador Cloud dashboard in your browser |
| `preview` | Create or remove [preview URLs](../../howtos/preview-urls) for existing intercepts: `telepresence preview create <currently intercepted service name>` |
| `status` | Shows the current connectivity status |
| `quit` | Quits the local daemon, stopping all intercepts and outbound traffic to the cluster|
| `list` | Lists the current active intercepts |
<<<<<<< HEAD
| `intercept` | Intercepts a service, run followed by the service name to be intercepted and what port to proxy to your laptop: `telepresence intercept <service name> --port <TCP port>`. This command can also start a process so you can run a local instance of the service you are intercepting. For example the following will intercept the hello service on port 8000 and start a Python web server: `telepresence intercept hello --port 8000 -- python3 -m http.server 8000`. A special flag `--docker-run` can be used to run the local instance [in a docker container](../docker-run). |
=======
| `intercept` | Intercepts a service, run followed by the service name to be intercepted and what port to proxy to your laptop: `telepresence intercept <service name> --port <TCP port>`. This command can also start a process so you can run a local instance of the service you are intercepting. For example the following will intercept the hello service on port 8000 and start a Python web server: `telepresence intercept hello --port 8000 -- python3 -m http.server 8000` |
>>>>>>> 2217ac7d
| `leave` | Stops an active intercept: `telepresence leave hello` |
| `uninstall` | Uninstalls Telepresence from your cluster, using the `--agent` flag to target the Traffic Agent for a specific workload, the `--all-agents` flag to remove all Traffic Agents from all workloads, or the `--everything` flag to remove all Traffic Agents and the Traffic Manager.<|MERGE_RESOLUTION|>--- conflicted
+++ resolved
@@ -20,10 +20,6 @@
 | `status` | Shows the current connectivity status |
 | `quit` | Quits the local daemon, stopping all intercepts and outbound traffic to the cluster|
 | `list` | Lists the current active intercepts |
-<<<<<<< HEAD
 | `intercept` | Intercepts a service, run followed by the service name to be intercepted and what port to proxy to your laptop: `telepresence intercept <service name> --port <TCP port>`. This command can also start a process so you can run a local instance of the service you are intercepting. For example the following will intercept the hello service on port 8000 and start a Python web server: `telepresence intercept hello --port 8000 -- python3 -m http.server 8000`. A special flag `--docker-run` can be used to run the local instance [in a docker container](../docker-run). |
-=======
-| `intercept` | Intercepts a service, run followed by the service name to be intercepted and what port to proxy to your laptop: `telepresence intercept <service name> --port <TCP port>`. This command can also start a process so you can run a local instance of the service you are intercepting. For example the following will intercept the hello service on port 8000 and start a Python web server: `telepresence intercept hello --port 8000 -- python3 -m http.server 8000` |
->>>>>>> 2217ac7d
 | `leave` | Stops an active intercept: `telepresence leave hello` |
 | `uninstall` | Uninstalls Telepresence from your cluster, using the `--agent` flag to target the Traffic Agent for a specific workload, the `--all-agents` flag to remove all Traffic Agents from all workloads, or the `--everything` flag to remove all Traffic Agents and the Traffic Manager.