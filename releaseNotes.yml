--- conflicted
+++ resolved
@@ -38,7 +38,6 @@
 changelog: https://github.com/telepresenceio/telepresence/blob/$branch$/CHANGELOG.md
 
 items:
-<<<<<<< HEAD
   - version: 2.4.4
     date: '2021-09-27'
     notes:
@@ -120,11 +119,6 @@
 
   - version: 2.4.3
     date: '2021-09-15'
-=======
-
-  - version: 2.4.3
-    date: '2021-09-14'
->>>>>>> a7a120d8
     notes:
       - type: feature
         title: Environment variable TELEPRESENCE_INTERCEPT_ID available in interceptor's environment
