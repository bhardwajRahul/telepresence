package trafficmgr

import (
	"context"
	"encoding/json"
	"errors"
	"fmt"
	"net"
	"net/http"
	"net/url"
	"os"
	"os/user"
	"sort"
	"strings"
	"sync"
	"time"

	"github.com/blang/semver"
	"go.opentelemetry.io/contrib/instrumentation/google.golang.org/grpc/otelgrpc"
	"google.golang.org/grpc"
	"google.golang.org/grpc/codes"
	"google.golang.org/grpc/status"
	"google.golang.org/protobuf/types/known/durationpb"
	empty "google.golang.org/protobuf/types/known/emptypb"
	"gopkg.in/yaml.v3"
	core "k8s.io/api/core/v1"
	k8serrors "k8s.io/apimachinery/pkg/api/errors"
	meta "k8s.io/apimachinery/pkg/apis/meta/v1"
	"k8s.io/apimachinery/pkg/types"
	"k8s.io/client-go/util/homedir"

	"github.com/datawire/dlib/dcontext"
	"github.com/datawire/dlib/dgroup"
	"github.com/datawire/dlib/dlog"
	"github.com/datawire/dlib/dtime"
	"github.com/datawire/k8sapi/pkg/k8sapi"
	"github.com/telepresenceio/telepresence/rpc/v2/authenticator"
	"github.com/telepresenceio/telepresence/rpc/v2/common"
	"github.com/telepresenceio/telepresence/rpc/v2/connector"
	rpc "github.com/telepresenceio/telepresence/rpc/v2/connector"
	rootdRpc "github.com/telepresenceio/telepresence/rpc/v2/daemon"
	"github.com/telepresenceio/telepresence/rpc/v2/manager"
	"github.com/telepresenceio/telepresence/v2/pkg/agentconfig"
	authGrpc "github.com/telepresenceio/telepresence/v2/pkg/authenticator/grpc"
	"github.com/telepresenceio/telepresence/v2/pkg/authenticator/patcher"
	"github.com/telepresenceio/telepresence/v2/pkg/client"
	"github.com/telepresenceio/telepresence/v2/pkg/client/cli/daemon"
	"github.com/telepresenceio/telepresence/v2/pkg/client/k8sclient"
	"github.com/telepresenceio/telepresence/v2/pkg/client/rootd"
	"github.com/telepresenceio/telepresence/v2/pkg/client/scout"
	"github.com/telepresenceio/telepresence/v2/pkg/client/socket"
	"github.com/telepresenceio/telepresence/v2/pkg/client/userd"
	"github.com/telepresenceio/telepresence/v2/pkg/client/userd/k8s"
	"github.com/telepresenceio/telepresence/v2/pkg/dnet"
	"github.com/telepresenceio/telepresence/v2/pkg/errcat"
	"github.com/telepresenceio/telepresence/v2/pkg/iputil"
	"github.com/telepresenceio/telepresence/v2/pkg/matcher"
	"github.com/telepresenceio/telepresence/v2/pkg/proc"
	"github.com/telepresenceio/telepresence/v2/pkg/restapi"
)

type apiServer struct {
	restapi.Server
	cancel context.CancelFunc
}

type apiMatcher struct {
	requestMatcher matcher.Request
	metadata       map[string]string
}

type session struct {
	*k8s.Cluster
	rootDaemon         rootdRpc.DaemonClient
	subnetViaWorkloads []*rootdRpc.SubnetViaWorkload

	// local information
	installID   string // telepresence's install ID
	userAndHost string // "laptop-username@laptop-hostname"

	// Kubernetes Port Forward Dialer
	pfDialer dnet.PortForwardDialer

	// manager client
	managerClient manager.ManagerClient

	// manager client connection
	managerConn *grpc.ClientConn

	// name reported by the manager
	managerName string

	// version reported by the manager
	managerVersion semver.Version

	// The identifier for this daemon
	daemonID *daemon.Identifier

	sessionInfo *manager.SessionInfo // sessionInfo returned by the traffic-manager

	wlWatcher *workloadsAndServicesWatcher

	// currentInterceptsLock ensures that all accesses to currentIntercepts, currentMatchers,
	// currentAPIServers, interceptWaiters, and ingressInfo are synchronized
	//
	currentInterceptsLock sync.Mutex

	// currentIntercepts is the latest snapshot returned by the intercept watcher. It
	// is keyeed by the intercept ID
	currentIntercepts map[string]*intercept

	// currentMatches hold the matchers used when using the APIServer.
	currentMatchers map[string]*apiMatcher

	// currentAPIServers contains the APIServer in use. Typically zero or only one, but since the
	// port is determined by the intercept, there might theoretically be serveral.
	currentAPIServers map[int]*apiServer

	// Map of desired awaited intercepts. Keyed by intercept name, because it
	// is filled in prior to the intercept being created. Entries are short lived. They
	// are deleted as soon as the intercept arrives and gets stored in currentIntercepts
	interceptWaiters map[string]*awaitIntercept

	ingressInfo []*manager.IngressInfo

	isPodDaemon bool

	sessionConfig client.Config

	// done is closed when the session ends
	done chan struct{}

	// Possibly extended version of the session. Use when calling interface methods.
	self userd.Session
}

func NewSession(
	ctx context.Context,
	cr *rpc.ConnectRequest,
	config *client.Kubeconfig,
) (_ context.Context, _ userd.Session, info *connector.ConnectInfo) {
	dlog.Info(ctx, "-- Starting new session")

	connectStart := time.Now()
	defer func() {
		if info.Error == connector.ConnectInfo_UNSPECIFIED {
			scout.Report(ctx, "connect",
				scout.Entry{
					Key:   "time_to_connect",
					Value: time.Since(connectStart).Seconds(),
				}, scout.Entry{
					Key:   "mapped_namespaces",
					Value: len(cr.MappedNamespaces),
				})
		} else {
			scout.Report(ctx, "connect_error",
				scout.Entry{
					Key:   "error",
					Value: info.ErrorText,
				}, scout.Entry{
					Key:   "error_type",
					Value: info.Error.String(),
				}, scout.Entry{
					Key:   "error_category",
					Value: info.ErrorCategory,
				}, scout.Entry{
					Key:   "time_to_fail",
					Value: time.Since(connectStart).Seconds(),
				}, scout.Entry{
					Key:   "mapped_namespaces",
					Value: len(cr.MappedNamespaces),
				})
		}
	}()

	dlog.Info(ctx, "Connecting to k8s cluster...")
	cluster, err := k8s.ConnectCluster(ctx, cr, config)
	if err != nil {
		dlog.Errorf(ctx, "unable to track k8s cluster: %+v", err)
		return ctx, nil, connectError(rpc.ConnectInfo_CLUSTER_FAILED, err)
	}
	dlog.Infof(ctx, "Connected to context %s, namespace %s (%s)", cluster.Context, cluster.Namespace, cluster.Server)

	ctx = cluster.WithK8sInterface(ctx)
	scout.SetMetadatum(ctx, "cluster_id", cluster.GetClusterId(ctx))

	dlog.Info(ctx, "Connecting to traffic manager...")
	tmgr, err := connectMgr(ctx, cluster, scout.InstallID(ctx), cr)
	if err != nil {
		dlog.Errorf(ctx, "Unable to connect to session: %s", err)
		return ctx, nil, connectError(rpc.ConnectInfo_TRAFFIC_MANAGER_FAILED, err)
	}

	// store session in ctx for reporting
	ctx = scout.WithSession(ctx, tmgr)

	tmgr.sessionConfig = client.GetDefaultConfig()
	cliCfg, err := tmgr.managerClient.GetClientConfig(ctx, &empty.Empty{})
	if err != nil {
		if status.Code(err) != codes.Unimplemented {
			dlog.Warnf(ctx, "Failed to get remote config from traffic manager: %v", err)
		}
	} else {
		if err := yaml.Unmarshal(cliCfg.ConfigYaml, tmgr.sessionConfig); err != nil {
			dlog.Warnf(ctx, "Failed to deserialize remote config: %v", err)
		}
		if err := tmgr.ApplyConfig(ctx); err != nil {
			dlog.Warnf(ctx, "failed to apply config from traffic-manager: %v", err)
		}
		if err := cluster.AddRemoteKubeConfigExtension(ctx, cliCfg.ConfigYaml); err != nil {
			dlog.Warnf(ctx, "Failed to set remote kubeconfig values: %v", err)
		}
	}
	ctx = dnet.WithPortForwardDialer(ctx, tmgr.pfDialer)

<<<<<<< HEAD
	oi := tmgr.getOutboundInfo(ctx, cr)
	rootRunning := userd.GetService(ctx).RootSessionInProcess()
	if !rootRunning {
=======
	oi := tmgr.getOutboundInfo(ctx)
	if !userd.GetService(ctx).RootSessionInProcess() {
>>>>>>> a711c3f8
		// Connect to the root daemon if it is running. It's the CLI that starts it initially
		rootRunning, err := socket.IsRunning(ctx, socket.RootDaemonPath(ctx))
		if err != nil {
			return ctx, nil, connectError(rpc.ConnectInfo_DAEMON_FAILED, err)
		}
		if !rootRunning {
			return ctx, nil, connectError(rpc.ConnectInfo_DAEMON_FAILED, errors.New("rot daemon is not running"))
		}

		if client.GetConfig(ctx).Cluster().ConnectFromRootDaemon {
			// Root daemon needs this to authenticate with the cluster. Potential exec configurations in the kubeconfig
			// must be executed by the user, not by root.
			konfig, err := patcher.CreateExternalKubeConfig(ctx, cluster.EffectiveFlagMap, func([]string) (string, string, error) {
				s := userd.GetService(ctx)
				if _, ok := s.Server().GetServiceInfo()[authenticator.Authenticator_ServiceDesc.ServiceName]; !ok {
					authGrpc.RegisterAuthenticatorServer(s.Server(), config.ClientConfig)
				}
				return client.GetExe(ctx), s.ListenerAddress(ctx), nil
			}, nil)
			if err != nil {
				return ctx, nil, connectError(rpc.ConnectInfo_DAEMON_FAILED, err)
			}
			patcher.AnnotateOutboundInfo(ctx, oi, konfig.CurrentContext)
		}
	}

	tmgr.rootDaemon, err = tmgr.connectRootDaemon(ctx, oi, cr.IsPodDaemon)
	if err != nil {
		tmgr.managerConn.Close()
		return ctx, nil, connectError(rpc.ConnectInfo_DAEMON_FAILED, err)
	}
	daemonStatus, err := tmgr.rootDaemon.Status(ctx, &empty.Empty{})
	if err != nil {
		return ctx, nil, connectError(rpc.ConnectInfo_DAEMON_FAILED, err)
	}

	// Collect data on how long connection time took
	dlog.Debug(ctx, "Finished connecting to traffic manager")

	tmgr.AddNamespaceListener(ctx, tmgr.updateDaemonNamespaces)
	info = &rpc.ConnectInfo{
		Error:            rpc.ConnectInfo_UNSPECIFIED,
		ClusterContext:   cluster.Kubeconfig.Context,
		ClusterServer:    cluster.Kubeconfig.Server,
		ClusterId:        cluster.GetClusterId(ctx),
		ManagerInstallId: cluster.GetManagerInstallId(ctx),
		SessionInfo:      tmgr.SessionInfo(),
		ConnectionName:   tmgr.daemonID.Name,
		KubeFlags:        tmgr.OriginalFlagMap,
		Namespace:        cluster.Namespace,
		Intercepts:       &manager.InterceptInfoSnapshot{Intercepts: tmgr.getCurrentInterceptInfos()},
		ManagerNamespace: cluster.Kubeconfig.GetManagerNamespace(),
		DaemonStatus:     daemonStatus,
	}
	return ctx, tmgr, info
}

// SetSelf is for internal use by extensions.
func (s *session) SetSelf(self userd.Session) {
	s.self = self
}

// RunSession (1) starts up with ensuring that the manager is installed and running,
// but then for most of its life
//   - (2) calls manager.ArriveAsClient and then periodically calls manager.Remain
//   - run the intercepts (manager.WatchIntercepts) and then
//   - (3) listen on the appropriate local ports and forward them to the intercepted
//     Services, and
//   - (4) mount the appropriate remote volumes.
func (s *session) RunSession(c context.Context) error {
	self := s.self
	g := dgroup.NewGroup(c, dgroup.GroupConfig{})
	defer func() {
		self.Epilog(c)
	}()
	self.StartServices(g)
	return g.Wait()
}

func (s *session) RootDaemon() rootdRpc.DaemonClient {
	return s.rootDaemon
}

func (s *session) ManagerClient() manager.ManagerClient {
	return s.managerClient
}

func (s *session) ManagerConn() *grpc.ClientConn {
	return s.managerConn
}

func (s *session) ManagerName() string {
	return s.managerName
}

func (s *session) ManagerVersion() semver.Version {
	return s.managerVersion
}

func (s *session) getSessionConfig() client.Config {
	return s.sessionConfig
}

// connectMgr returns a session for the given cluster that is connected to the traffic-manager.
func connectMgr(
	ctx context.Context,
	cluster *k8s.Cluster,
	installID string,
	cr *rpc.ConnectRequest,
) (*session, error) {
	tos := client.GetConfig(ctx).Timeouts()

	ctx, cancel := tos.TimeoutContext(ctx, client.TimeoutTrafficManagerConnect)
	defer cancel()

	userinfo, err := user.Current()
	if err != nil {
		return nil, fmt.Errorf("unable to obtain current user: %w", err)
	}
	host, err := os.Hostname()
	if err != nil {
		return nil, fmt.Errorf("unable to obtain hostname: %w", err)
	}

	err = CheckTrafficManagerService(ctx, cluster.GetManagerNamespace())
	if err != nil {
		return nil, err
	}

	dlog.Debug(ctx, "creating port-forward")
	pfDialer, err := dnet.NewK8sPortForwardDialer(ctx, cluster.Kubeconfig.RestConfig, k8sapi.GetK8sInterface(ctx))
	if err != nil {
		return nil, err
	}
	conn, mClient, vi, err := k8sclient.ConnectToManager(ctx, cluster.GetManagerNamespace(), pfDialer.Dial)
	if err != nil {
		return nil, err
	}
	managerVersion, err := semver.Parse(strings.TrimPrefix(vi.Version, "v"))
	if err != nil {
		return nil, fmt.Errorf("unable to parse manager.Version: %w", err)
	}

	userAndHost := fmt.Sprintf("%s@%s", userinfo.Username, host)

	daemonID, err := daemon.NewIdentifier(cr.Name, cluster.Context, cluster.Namespace, proc.RunningInContainer())
	if err != nil {
		return nil, err
	}
	si, err := LoadSessionInfoFromUserCache(ctx, daemonID)
	if err != nil {
		return nil, err
	}

	svc := userd.GetService(ctx)
	if si != nil {
		// Check if the session is still valid in the traffic-manager by calling Remain
		_, err = mClient.Remain(ctx, &manager.RemainRequest{Session: si})
		if err == nil {
			if ctx.Err() != nil {
				// Call timed out, so the traffic-manager isn't responding at all
				return nil, ctx.Err()
			}
			dlog.Debugf(ctx, "traffic-manager port-forward established, client was already known to the traffic-manager as %q", userAndHost)
		} else {
			si = nil
		}
	}

	if si == nil {
		dlog.Debugf(ctx, "traffic-manager port-forward established, making client known to the traffic-manager as %q", userAndHost)
		si, err = mClient.ArriveAsClient(ctx, &manager.ClientInfo{
			Name:      userAndHost,
			Namespace: cluster.Namespace,
			InstallId: installID,
			Product:   "telepresence",
			Version:   client.Version(),
		})
		if err != nil {
			return nil, client.CheckTimeout(ctx, fmt.Errorf("manager.ArriveAsClient: %w", err))
		}
		if err = SaveSessionInfoToUserCache(ctx, daemonID, si); err != nil {
			return nil, err
		}
	}

	var opts []grpc.CallOption
	cfg := client.GetConfig(ctx)
	if mz := cfg.Grpc().MaxReceiveSize(); mz > 0 {
		opts = append(opts, grpc.MaxCallRecvMsgSize(int(mz)))
	}
	svc.SetManagerClient(mClient, opts...)

	managerName := vi.Name
	if managerName == "" {
		// Older traffic-managers doesn't distinguish between OSS and pro versions
		managerName = "Traffic Manager"
	}

	extraAlsoProxy, err := parseCIDR(cr.GetAlsoProxy())
	if err != nil {
		return nil, fmt.Errorf("failed to parse extra also proxy: %w", err)
	}

	extraNeverProxy, err := parseCIDR(cr.GetNeverProxy())
	if err != nil {
		return nil, fmt.Errorf("failed to parse extra never proxy: %w", err)
	}

	extraAllow, err := parseCIDR(cr.GetAllowConflictingSubnets())
	if err != nil {
		return nil, fmt.Errorf("failed to parse extra allow conflicting subnets: %w", err)
	}

	cluster.AlsoProxy = append(cluster.AlsoProxy, extraAlsoProxy...)
	cluster.NeverProxy = append(cluster.NeverProxy, extraNeverProxy...)
	cluster.AllowConflictingSubnets = append(cluster.AllowConflictingSubnets, extraAllow...)

	sess := &session{
		Cluster:            cluster,
		installID:          installID,
		daemonID:           daemonID,
		userAndHost:        userAndHost,
		managerClient:      mClient,
		managerConn:        conn,
		pfDialer:           pfDialer,
		managerName:        managerName,
		managerVersion:     managerVersion,
		sessionInfo:        si,
		interceptWaiters:   make(map[string]*awaitIntercept),
		wlWatcher:          newWASWatcher(),
		isPodDaemon:        cr.IsPodDaemon,
		done:               make(chan struct{}),
		subnetViaWorkloads: cr.SubnetViaWorkloads,
	}
	sess.self = sess
	return sess, nil
}

func (s *session) NewRemainRequest() *manager.RemainRequest {
	return &manager.RemainRequest{Session: s.SessionInfo()}
}

func (s *session) Remain(ctx context.Context) error {
	self := s.self
	ctx, cancel := client.GetConfig(ctx).Timeouts().TimeoutContext(ctx, client.TimeoutTrafficManagerAPI)
	defer cancel()
	_, err := self.ManagerClient().Remain(ctx, self.NewRemainRequest())
	if err != nil {
		if status.Code(err) == codes.NotFound {
			// Session has expired. We need to cancel the owner session and reconnect
			return ErrSessionExpired
		}
		dlog.Errorf(ctx, "error calling Remain: %v", client.CheckTimeout(ctx, err))
	}
	return nil
}

func parseCIDR(cidr []string) ([]*iputil.Subnet, error) {
	result := make([]*iputil.Subnet, 0)

	if cidr == nil {
		return result, nil
	}

	for i := range cidr {
		_, ipNet, err := net.ParseCIDR(cidr[i])
		if err != nil {
			return nil, fmt.Errorf("failed to parse CIDR %s: %w", cidr[i], err)
		}
		result = append(result, (*iputil.Subnet)(ipNet))
	}

	return result, nil
}

func CheckTrafficManagerService(ctx context.Context, namespace string) error {
	dlog.Debug(ctx, "checking that traffic-manager exists")
	coreV1 := k8sapi.GetK8sInterface(ctx).CoreV1()
	if _, err := coreV1.Services(namespace).Get(ctx, "traffic-manager", meta.GetOptions{}); err != nil {
		msg := fmt.Sprintf("unable to get service traffic-manager in %s: %v", namespace, err)
		se := &k8serrors.StatusError{}
		if errors.As(err, &se) {
			if se.Status().Code == http.StatusNotFound {
				msg = "traffic manager not found, if it is not installed, please run 'telepresence helm install'. " +
					"If it is installed, try connecting with a --manager-namespace to point telepresence to the namespace it's installed in."
			}
		}
		return errcat.User.New(msg)
	}
	return nil
}

func connectError(t rpc.ConnectInfo_ErrType, err error) *rpc.ConnectInfo {
	st := status.Convert(err)
	for _, detail := range st.Details() {
		if detail, ok := detail.(*common.Result); ok {
			return &rpc.ConnectInfo{
				Error:         t,
				ErrorText:     string(detail.Data),
				ErrorCategory: int32(detail.ErrorCategory),
			}
		}
	}
	return &rpc.ConnectInfo{
		Error:         t,
		ErrorText:     err.Error(),
		ErrorCategory: int32(errcat.GetCategory(err)),
	}
}

// updateDaemonNamespacesLocked will create a new DNS search path from the given namespaces and
// send it to the DNS-resolver in the daemon.
func (s *session) updateDaemonNamespaces(c context.Context) {
	s.wlWatcher.setNamespacesToWatch(c, s.GetCurrentNamespaces(true))
	var namespaces []string
	if s.Namespace != "" {
		namespaces = []string{s.Namespace}
	}
	// Avoid being locked for the remainder of this function.

	// Pass current mapped namespaces as plain names (no ending dot). The DNS-resolver will
	// create special mapping for those, allowing names like myservice.mynamespace to be resolved
	paths := s.GetCurrentNamespaces(false)
	dlog.Debugf(c, "posting search paths %v and namespaces %v", paths, namespaces)

	if _, err := s.rootDaemon.SetDnsSearchPath(c, &rootdRpc.Paths{Paths: paths, Namespaces: namespaces}); err != nil {
		dlog.Errorf(c, "error posting search paths %v and namespaces %v to root daemon: %v", paths, namespaces, err)
	}
	dlog.Debug(c, "search paths posted successfully")
}

func (s *session) Epilog(ctx context.Context) {
	_, _ = s.rootDaemon.Disconnect(ctx, &empty.Empty{})
	_ = s.pfDialer.Close()
	dlog.Info(ctx, "-- Session ended")
	close(s.done)
}

func (s *session) StartServices(g *dgroup.Group) {
	g.Go("remain", s.remainLoop)
	g.Go("intercept-port-forward", s.watchInterceptsHandler)
	g.Go("dial-request-watcher", s.dialRequestWatcher)
}

func runWithRetry(ctx context.Context, f func(context.Context) error) error {
	backoff := 100 * time.Millisecond
	for ctx.Err() == nil {
		if err := f(ctx); err != nil {
			dlog.Error(ctx, err)
			dtime.SleepWithContext(ctx, backoff)
			backoff *= 2
			if backoff > 3*time.Second {
				backoff = 3 * time.Second
			}
		}
	}
	return nil
}

func (s *session) Done() <-chan struct{} {
	return s.done
}

func (s *session) SessionInfo() *manager.SessionInfo {
	return s.sessionInfo
}

func (s *session) ApplyConfig(ctx context.Context) error {
	cfg, err := client.LoadConfig(ctx)
	if err != nil {
		return err
	}
	err = client.MergeAndReplace(ctx, s.sessionConfig, cfg, false)
	if err != nil {
		return err
	}
	if len(s.MappedNamespaces) == 0 {
		mns := client.GetConfig(ctx).Cluster().MappedNamespaces
		if len(mns) > 0 {
			s.SetMappedNamespaces(ctx, mns)
		}
	}
	return err
}

// getInfosForWorkloads returns a list of workloads found in the given namespace that fulfils the given filter criteria.
func (s *session) getInfosForWorkloads(
	ctx context.Context,
	namespaces []string,
	iMap map[string][]*manager.InterceptInfo,
	sMap map[string]*rpc.WorkloadInfo_Sidecar,
	filter rpc.ListRequest_Filter,
) []*rpc.WorkloadInfo {
	wiMap := make(map[types.UID]*rpc.WorkloadInfo)
	s.wlWatcher.eachService(ctx, s.GetManagerNamespace(), namespaces, func(svc *core.Service) {
		wls, err := s.wlWatcher.findMatchingWorkloads(ctx, svc)
		if err != nil {
			return
		}
		for _, workload := range wls {
			serviceUID := string(svc.UID)

			if wlInfo, ok := wiMap[workload.GetUID()]; ok {
				if _, ok := wlInfo.Services[serviceUID]; !ok {
					wlInfo.Services[serviceUID] = &rpc.WorkloadInfo_ServiceReference{
						Name:      svc.Name,
						Namespace: svc.Namespace,
						Ports:     getServicePorts(svc),
					}
				}
				continue
			}

			name := workload.GetName()
			dlog.Debugf(ctx, "Getting info for %s %s.%s, matching service %s.%s", workload.GetKind(), name, workload.GetNamespace(), svc.Name, svc.Namespace)

			wlInfo := &rpc.WorkloadInfo{
				Name:                 name,
				Namespace:            workload.GetNamespace(),
				WorkloadResourceType: workload.GetKind(),
				Uid:                  string(workload.GetUID()),
				Services: map[string]*rpc.WorkloadInfo_ServiceReference{
					string(svc.UID): {
						Name:      svc.Name,
						Namespace: svc.Namespace,
						Ports:     getServicePorts(svc),
					},
				},
			}
			var ok bool
			if wlInfo.InterceptInfos, ok = iMap[name]; !ok && filter <= rpc.ListRequest_INTERCEPTS {
				continue
			}
			if wlInfo.Sidecar, ok = sMap[name]; !ok && filter <= rpc.ListRequest_INSTALLED_AGENTS {
				continue
			}
			wiMap[workload.GetUID()] = wlInfo
		}
	})
	wiz := make([]*rpc.WorkloadInfo, len(wiMap))
	i := 0
	for _, wi := range wiMap {
		wiz[i] = wi
		i++
	}
	sort.Slice(wiz, func(i, j int) bool { return wiz[i].Name < wiz[j].Name })
	return wiz
}

func getServicePorts(svc *core.Service) []*rpc.WorkloadInfo_ServiceReference_Port {
	ports := make([]*rpc.WorkloadInfo_ServiceReference_Port, len(svc.Spec.Ports))
	for i, p := range svc.Spec.Ports {
		ports[i] = &rpc.WorkloadInfo_ServiceReference_Port{
			Name: p.Name,
			Port: p.Port,
		}
	}
	return ports
}

func (s *session) waitForSync(ctx context.Context) {
	s.wlWatcher.setNamespacesToWatch(ctx, s.GetCurrentNamespaces(true))
	s.wlWatcher.waitForSync(ctx)
}

func (s *session) WatchWorkloads(c context.Context, wr *rpc.WatchWorkloadsRequest, stream userd.WatchWorkloadsStream) error {
	s.waitForSync(c)
	s.ensureWatchers(c, wr.Namespaces)
	sCtx, sCancel := context.WithCancel(c)
	// We need to make sure the subscription ends when we leave this method, since this is the one consuming the snapshotAvailable channel.
	// Otherwise, the goroutine that writes to the channel will leak.
	defer sCancel()
	snapshotAvailable := s.wlWatcher.subscribe(sCtx)
	for {
		select {
		case <-c.Done(): // if context is done (usually the session's context).
			return nil
		case <-stream.Context().Done(): // if stream context is done.
			return nil
		case <-snapshotAvailable:
			snapshot, err := s.workloadInfoSnapshot(c, wr.GetNamespaces(), rpc.ListRequest_INTERCEPTABLE)
			if err != nil {
				return status.Errorf(codes.Unavailable, "failed to create WorkloadInfoSnapshot: %v", err)
			}
			if err := stream.Send(snapshot); err != nil {
				dlog.Errorf(c, "WatchWorkloads.Send() failed: %v", err)
				return err
			}
		}
	}
}

func (s *session) WorkloadInfoSnapshot(
	ctx context.Context,
	namespaces []string,
	filter rpc.ListRequest_Filter,
) (*rpc.WorkloadInfoSnapshot, error) {
	s.waitForSync(ctx)
	return s.workloadInfoSnapshot(ctx, namespaces, filter)
}

func (s *session) ensureWatchers(ctx context.Context,
	namespaces []string,
) {
	dlog.Debugf(ctx, "Ensure watchers %v", namespaces)
	wg := sync.WaitGroup{}
	wg.Add(len(namespaces))
	for _, ns := range namespaces {
		if ns == "" {
			// Don't use tm.ActualNamespace here because the accessibility of the namespace
			// is actually determined once the watcher starts
			ns = s.Namespace
		}
		wgp := &wg
		s.wlWatcher.ensureStarted(ctx, ns, func(started bool) {
			if started {
				dlog.Debugf(ctx, "watchers for %s started", ns)
			}
			if wgp != nil {
				wgp.Done()
				wgp = nil
			}
		})
	}
	wg.Wait()
}

func (s *session) workloadInfoSnapshot(
	ctx context.Context,
	namespaces []string,
	filter rpc.ListRequest_Filter,
) (*rpc.WorkloadInfoSnapshot, error) {
	is := s.getCurrentIntercepts()
	s.ensureWatchers(ctx, namespaces)

	var nss []string
	if filter == rpc.ListRequest_INTERCEPTS {
		// Special case, we don't care about namespaces in general. Instead, we use the intercepted namespaces
		if s.Namespace != "" {
			nss = []string{s.Namespace}
		}
		if len(nss) == 0 {
			// No active intercepts
			return &rpc.WorkloadInfoSnapshot{}, nil
		}
	} else {
		nss = make([]string, 0, len(namespaces))
		for _, ns := range namespaces {
			ns = s.ActualNamespace(ns)
			if ns != "" {
				nss = append(nss, ns)
			}
		}
	}
	if len(nss) == 0 {
		// none of the namespaces are currently mapped
		return &rpc.WorkloadInfoSnapshot{}, nil
	}

	iMap := make(map[string][]*manager.InterceptInfo, len(is))
nextIs:
	for _, i := range is {
		for _, ns := range nss {
			if i.Spec.Namespace == ns {
				iMap[i.Spec.Agent] = append(iMap[i.Spec.Agent], i.InterceptInfo)
				continue nextIs
			}
		}
	}

	sMap := make(map[string]*rpc.WorkloadInfo_Sidecar)
	for _, ns := range nss {
		for k, v := range s.getCurrentSidecarsInNamespace(ctx, ns) {
			data, err := json.Marshal(v)
			if err != nil {
				continue
			}
			sMap[k] = &rpc.WorkloadInfo_Sidecar{Json: data}
		}
	}

	workloadInfos := s.getInfosForWorkloads(ctx, nss, iMap, sMap, filter)
	return &rpc.WorkloadInfoSnapshot{Workloads: workloadInfos}, nil
}

var ErrSessionExpired = errors.New("session expired")

func (s *session) remainLoop(c context.Context) error {
	ticker := time.NewTicker(5 * time.Second)
	defer func() {
		ticker.Stop()
		c = dcontext.WithoutCancel(c)
		c, cancel := context.WithTimeout(c, 3*time.Second)
		defer cancel()
		if _, err := s.managerClient.Depart(c, s.SessionInfo()); err != nil {
			dlog.Errorf(c, "failed to depart from manager: %v", err)
		} else {
			// Depart succeeded so the traffic-manager has dropped the session. We should too
			if err = DeleteSessionInfoFromUserCache(c, s.daemonID); err != nil {
				dlog.Errorf(c, "failed to delete session from user cache: %v", err)
			}
		}
		s.managerConn.Close()
	}()

	for {
		select {
		case <-c.Done():
			return nil
		case <-ticker.C:
			if err := s.Remain(c); err != nil {
				return err
			}
		}
	}
}

func (s *session) UpdateStatus(c context.Context, cr *rpc.ConnectRequest) *rpc.ConnectInfo {
	config, err := client.DaemonKubeconfig(c, cr)
	if err != nil {
		return connectError(rpc.ConnectInfo_CLUSTER_FAILED, err)
	}

	if !cr.IsPodDaemon {
		envEQ := true
		for k, v := range cr.Environment {
			if k[0] == '-' {
				if _, ok := os.LookupEnv(k[:1]); ok {
					envEQ = false
					break
				}
			} else {
				if ov, ok := os.LookupEnv(k); !ok || ov != v {
					envEQ = false
					break
				}
			}
		}
		if !(envEQ && s.Kubeconfig.ContextServiceAndFlagsEqual(config)) {
			return &rpc.ConnectInfo{
				Error:            rpc.ConnectInfo_MUST_RESTART,
				ClusterContext:   s.Kubeconfig.Context,
				ClusterServer:    s.Kubeconfig.Server,
				ClusterId:        s.GetClusterId(c),
				ManagerInstallId: s.GetManagerInstallId(c),
			}
		}
	}

	namespaces := cr.MappedNamespaces
	if len(namespaces) == 1 && namespaces[0] == "all" {
		namespaces = nil
	}
	if len(namespaces) == 0 {
		namespaces = client.GetConfig(c).Cluster().MappedNamespaces
	}

	if s.SetMappedNamespaces(c, namespaces) {
		if len(namespaces) == 0 && k8sclient.CanWatchNamespaces(c) {
			s.StartNamespaceWatcher(c)
		}
		s.currentInterceptsLock.Lock()
		s.ingressInfo = nil
		s.currentInterceptsLock.Unlock()
	}
	s.subnetViaWorkloads = cr.SubnetViaWorkloads
	return s.Status(c)
}

func (s *session) Status(c context.Context) *rpc.ConnectInfo {
	cfg := s.Kubeconfig
	ret := &rpc.ConnectInfo{
		Error:              rpc.ConnectInfo_ALREADY_CONNECTED,
		ClusterContext:     cfg.Context,
		ClusterServer:      cfg.Server,
		ClusterId:          s.GetClusterId(c),
		ManagerInstallId:   s.GetManagerInstallId(c),
		SessionInfo:        s.SessionInfo(),
		ConnectionName:     s.daemonID.Name,
		KubeFlags:          s.OriginalFlagMap,
		Namespace:          s.Namespace,
		Intercepts:         &manager.InterceptInfoSnapshot{Intercepts: s.getCurrentInterceptInfos()},
		SubnetViaWorkloads: s.subnetViaWorkloads,
		Version: &common.VersionInfo{
			ApiVersion: client.APIVersion,
			Version:    client.Version(),
			Executable: client.GetExe(c),
			Name:       client.DisplayName,
		},
		ManagerNamespace: cfg.GetManagerNamespace(),
	}
	if len(s.MappedNamespaces) > 0 || len(s.sessionConfig.Cluster().MappedNamespaces) > 0 {
		ret.MappedNamespaces = s.GetCurrentNamespaces(true)
	}
	var err error
	ret.DaemonStatus, err = s.rootDaemon.Status(c, &empty.Empty{})
	if err != nil {
		return connectError(rpc.ConnectInfo_DAEMON_FAILED, err)
	}
	return ret
}

// Uninstall parts or all of Telepresence from the cluster if the client has sufficient credentials to do so.
//
// Uninstalling everything requires that the client owns the helm chart installation and has permissions to run
// a `helm uninstall traffic-manager`.
//
// Uninstalling all or specific agents require that the client can get and update the agents ConfigMap.
func (s *session) Uninstall(ctx context.Context, ur *rpc.UninstallRequest) (*common.Result, error) {
	api := k8sapi.GetK8sInterface(ctx).CoreV1()
	loadAgentConfigMap := func(ns string) (*core.ConfigMap, error) {
		cm, err := api.ConfigMaps(ns).Get(ctx, agentconfig.ConfigMap, meta.GetOptions{})
		if err != nil {
			if k8serrors.IsNotFound(err) {
				// there are no agents to remove
				return nil, nil
			}
			// TODO: find out if this is due to lack of access credentials and if so, report using errcat.User with more meaningful message
			return nil, err
		}
		return cm, nil
	}

	updateAgentConfigMap := func(ns string, cm *core.ConfigMap) error {
		_, err := api.ConfigMaps(ns).Update(ctx, cm, meta.UpdateOptions{})
		return err
	}

	// Removal of agents requested. We need the agents ConfigMap in order to do that.
	// This removal is deliberately done in the client instead of the traffic-manager so that RBAC can be configured
	// to prevent the clients from doing it.
	if ur.UninstallType == rpc.UninstallRequest_NAMED_AGENTS {
		// must have a valid namespace in order to uninstall named agents
		s.waitForSync(ctx)
		if ur.Namespace == "" {
			ur.Namespace = s.Namespace
		}
		s.wlWatcher.ensureStarted(ctx, ur.Namespace, nil)
		namespace := s.ActualNamespace(ur.Namespace)
		if namespace == "" {
			// namespace is not mapped
			return errcat.ToResult(errcat.User.Newf("namespace %s is not mapped", ur.Namespace)), nil
		}
		cm, err := loadAgentConfigMap(namespace)
		if err != nil || cm == nil {
			return errcat.ToResult(err), nil
		}
		changed := false
		ics := s.getCurrentIntercepts()
		for _, an := range ur.Agents {
			for _, ic := range ics {
				if ic.Spec.Namespace == namespace && ic.Spec.Agent == an {
					_ = s.removeIntercept(ctx, ic)
					break
				}
			}
			if _, ok := cm.Data[an]; ok {
				delete(cm.Data, an)
				changed = true
			}
		}
		if changed {
			return errcat.ToResult(updateAgentConfigMap(namespace, cm)), nil
		}
		return errcat.ToResult(nil), nil
	}
	if ur.UninstallType != rpc.UninstallRequest_ALL_AGENTS {
		return nil, status.Error(codes.InvalidArgument, "invalid uninstall request")
	}

	_ = s.ClearIntercepts(ctx)
	clearAgentsConfigMap := func(ns string) error {
		cm, err := loadAgentConfigMap(ns)
		if err != nil {
			return err
		}
		if cm == nil {
			return nil
		}
		if len(cm.Data) > 0 {
			cm.Data = nil
			return updateAgentConfigMap(ns, cm)
		}
		return nil
	}

	if ur.Namespace != "" {
		s.waitForSync(ctx)
		if ur.Namespace == "" {
			ur.Namespace = s.Namespace
		}
		s.wlWatcher.ensureStarted(ctx, ur.Namespace, nil)
		namespace := s.ActualNamespace(ur.Namespace)
		if namespace == "" {
			// namespace is not mapped
			return errcat.ToResult(errcat.User.Newf("namespace %s is not mapped", ur.Namespace)), nil
		}
		return errcat.ToResult(clearAgentsConfigMap(namespace)), nil
	} else {
		// Load all effected configmaps
		for _, ns := range s.GetCurrentNamespaces(true) {
			err := clearAgentsConfigMap(ns)
			if err != nil {
				return errcat.ToResult(err), nil
			}
		}
	}
	return errcat.ToResult(nil), nil
}

func (s *session) getOutboundInfo(ctx context.Context, cr *rpc.ConnectRequest) *rootdRpc.OutboundInfo {
	// We'll figure out the IP address of the API server(s) so that we can tell the daemon never to proxy them.
	// This is because in some setups the API server will be in the same CIDR range as the pods, and the
	// daemon will attempt to proxy traffic to it. This usually results in a loss of all traffic to/from
	// the cluster, since an open tunnel to the traffic-manager (via the API server) is itself required
	// to communicate with the cluster.
	neverProxy := make([]*manager.IPNet, 0, 1+len(s.NeverProxy))
	serverURL, err := url.Parse(s.Server)
	if err != nil {
		// This really shouldn't happen as we are connected to the server
		dlog.Errorf(ctx, "Unable to parse url for k8s server %s: %v", s.Server, err)
	} else {
		hostname := serverURL.Hostname()
		rawIP := iputil.Parse(hostname)
		ips := []net.IP{rawIP}
		if rawIP == nil {
			var err error
			ips, err = net.LookupIP(hostname)
			if err != nil {
				dlog.Errorf(ctx, "Unable to do DNS lookup for k8s server %s: %v", hostname, err)
				ips = []net.IP{}
			}
		}
		for _, ip := range ips {
			mask := net.CIDRMask(128, 128)
			if ipv4 := ip.To4(); ipv4 != nil {
				mask = net.CIDRMask(32, 32)
				ip = ipv4
			}
			if !ip.IsLoopback() {
				ipnet := &net.IPNet{IP: ip, Mask: mask}
				neverProxy = append(neverProxy, iputil.IPNetToRPC(ipnet))
			}
		}
	}
	for _, np := range s.NeverProxy {
		neverProxy = append(neverProxy, iputil.IPNetToRPC((*net.IPNet)(np)))
	}
	info := &rootdRpc.OutboundInfo{
		Session:            s.sessionInfo,
		NeverProxySubnets:  neverProxy,
		HomeDir:            homedir.HomeDir(),
		Namespace:          s.Namespace,
		ManagerNamespace:   s.GetManagerNamespace(),
		SubnetViaWorkloads: s.subnetViaWorkloads,
		KubeFlags:          cr.KubeFlags,
		KubeconfigData:     cr.KubeconfigData,
	}

	if s.DNS != nil {
		info.Dns = &rootdRpc.DNSConfig{
			ExcludeSuffixes: s.DNS.ExcludeSuffixes,
			IncludeSuffixes: s.DNS.IncludeSuffixes,
			Excludes:        s.DNS.Excludes,
			Mappings:        s.DNS.Mappings.ToRPC(),
			LookupTimeout:   durationpb.New(s.DNS.LookupTimeout.Duration),
		}
		if len(s.DNS.LocalIP) > 0 {
			info.Dns.LocalIp = s.DNS.LocalIP.IP()
		}
		if len(s.DNS.RemoteIP) > 0 {
			info.Dns.RemoteIp = s.DNS.RemoteIP.IP()
		}
	}

	if len(s.AlsoProxy) > 0 {
		info.AlsoProxySubnets = make([]*manager.IPNet, len(s.AlsoProxy))
		for i, ap := range s.AlsoProxy {
			info.AlsoProxySubnets[i] = iputil.IPNetToRPC((*net.IPNet)(ap))
		}
	}
	if len(s.AllowConflictingSubnets) > 0 {
		info.AllowConflictingSubnets = make([]*manager.IPNet, len(s.AllowConflictingSubnets))
		for i, ap := range s.AllowConflictingSubnets {
			info.AllowConflictingSubnets[i] = iputil.IPNetToRPC((*net.IPNet)(ap))
		}
	}
	return info
}

func (s *session) connectRootDaemon(ctx context.Context, oi *rootdRpc.OutboundInfo, isPodDaemon bool) (rd rootdRpc.DaemonClient, err error) {
	// establish a connection to the root daemon gRPC grpcService
	dlog.Info(ctx, "Connecting to root daemon...")
	svc := userd.GetService(ctx)
	if svc.RootSessionInProcess() {
		// Just run the root session in-process.
		rootSession, err := rootd.NewInProcSession(ctx, oi, s.managerClient, s.managerVersion, isPodDaemon)
		if err != nil {
			return nil, err
		}
		if err = rootSession.Start(ctx, dgroup.NewGroup(ctx, dgroup.GroupConfig{})); err != nil {
			return nil, err
		}
		rd = rootSession
	} else {
		var conn *grpc.ClientConn
		conn, err = socket.Dial(ctx, socket.RootDaemonPath(ctx),
			grpc.WithStatsHandler(otelgrpc.NewClientHandler()),
		)
		if err != nil {
			return nil, fmt.Errorf("unable open root daemon socket: %w", err)
		}
		defer func() {
			if err != nil {
				conn.Close()
			}
		}()
		rd = rootdRpc.NewDaemonClient(conn)

		for attempt := 1; ; attempt++ {
			var rootStatus *rootdRpc.DaemonStatus
			if rootStatus, err = rd.Connect(ctx, oi); err != nil {
				return nil, fmt.Errorf("failed to connect to root daemon: %w", err)
			}
			oc := rootStatus.OutboundConfig
			if oc == nil || oc.Session == nil {
				// This is an internal error. Something is wrong with the root daemon.
				return nil, errors.New("root daemon's OutboundConfig has no Session")
			}
			if oc.Session.SessionId == oi.Session.SessionId {
				break
			}

			// Root daemon was running an old session. This indicates that this daemon somehow
			// crashed without disconnecting. So let's do that now, and then reconnect...
			if attempt == 2 {
				// ...or not, since we've already done it.
				return nil, errors.New("unable to reconnect to root daemon")
			}
			if _, err = rd.Disconnect(ctx, &empty.Empty{}); err != nil {
				return nil, fmt.Errorf("failed to disconnect from the root daemon: %w", err)
			}
		}
	}

	// The root daemon needs time to set up the TUN-device and DNS, which involves interacting
	// with the cluster-side traffic-manager. We know that the traffic-manager is up and
	// responding at this point, so it shouldn't take too long.
	ctx, cancel := client.GetConfig(ctx).Timeouts().TimeoutContext(ctx, client.TimeoutTrafficManagerAPI)
	defer cancel()
	if _, err = rd.WaitForNetwork(ctx, &empty.Empty{}); err != nil {
		if se, ok := status.FromError(err); ok {
			err = se.Err()
		}
		return nil, fmt.Errorf("failed to connect to root daemon: %v", err)
	}
	dlog.Debug(ctx, "Connected to root daemon")
	return rd, nil
}<|MERGE_RESOLUTION|>--- conflicted
+++ resolved
@@ -213,14 +213,8 @@
 	}
 	ctx = dnet.WithPortForwardDialer(ctx, tmgr.pfDialer)
 
-<<<<<<< HEAD
 	oi := tmgr.getOutboundInfo(ctx, cr)
-	rootRunning := userd.GetService(ctx).RootSessionInProcess()
-	if !rootRunning {
-=======
-	oi := tmgr.getOutboundInfo(ctx)
 	if !userd.GetService(ctx).RootSessionInProcess() {
->>>>>>> a711c3f8
 		// Connect to the root daemon if it is running. It's the CLI that starts it initially
 		rootRunning, err := socket.IsRunning(ctx, socket.RootDaemonPath(ctx))
 		if err != nil {
