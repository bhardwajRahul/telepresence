--- conflicted
+++ resolved
@@ -354,20 +354,6 @@
 func newSession(c context.Context, mi *rpc.NetworkConfig, mc connector.ManagerProxyClient, ver semver.Version, isPodDaemon bool) (context.Context, *Session, error) {
 	dlog.Debugf(c, "Creating session with id %v", mi.Session)
 	s := &Session{
-<<<<<<< HEAD
-		handlers:           tunnel.NewPool(),
-		rndSource:          rand.NewSource(time.Now().UnixNano()),
-		session:            mi.Session,
-		namespace:          mi.Namespace,
-		managerClient:      mc,
-		managerVersion:     ver,
-		subnetViaWorkloads: mi.SubnetViaWorkloads,
-		proxyClusterPods:   true,
-		proxyClusterSvcs:   true,
-		vifReady:           make(chan error, 2),
-		done:               make(chan struct{}),
-		podDaemon:          isPodDaemon,
-=======
 		handlers:              tunnel.NewPool(),
 		rndSource:             rand.NewSource(time.Now().UnixNano()),
 		session:               mi.Session,
@@ -378,12 +364,10 @@
 		proxyClusterPods:      true,
 		proxyClusterSvcs:      true,
 		vifReady:              make(chan error, 2),
-		config:                cfg,
 		done:                  make(chan struct{}),
 		podDaemon:             isPodDaemon,
-		localTranslationTable: xsync.NewMapOf[iputil.IPKey, net.IP](),
-		virtualIPs:            xsync.NewMapOf[iputil.IPKey, agentVIP](),
->>>>>>> 7d426e24
+		localTranslationTable: xsync.NewMapOf[netip.Addr, netip.Addr](),
+		virtualIPs:            xsync.NewMapOf[netip.Addr, agentVIP](),
 	}
 	cfg := client.GetConfig(c)
 	rt := cfg.Routing()
@@ -1149,11 +1133,6 @@
 		return fmt.Errorf("unable to parse configuration value cluster.virtualIPSubnet: %w", err)
 	}
 	s.vipGenerator = vip.NewGenerator(vipSubnet)
-<<<<<<< HEAD
-	s.localTranslationTable = xsync.NewMapOf[netip.Addr, netip.Addr]()
-	s.virtualIPs = xsync.NewMapOf[netip.Addr, agentVIP]()
-=======
->>>>>>> 7d426e24
 	s.localTranslationSubnets = make([]agentSubnet, sl)
 	for _, wlName := range s.consolidateProxyViaWorkloads(ctx) {
 		dlog.Debugf(ctx, "Ensuring proxy-via agent in %s", wlName)
@@ -1255,8 +1234,7 @@
 	s.dnsServer.SetMappings(mappings)
 }
 
-<<<<<<< HEAD
-func (s *Session) waitForAgentIP(ctx context.Context, request *rpc.WaitForAgentIPRequest) (*empty.Empty, error) {
+func (s *Session) waitForAgentIP(ctx context.Context, request *rpc.WaitForAgentIPRequest) (*rpc.WaitForAgentIPResponse, error) {
 	if s.agentClients == nil {
 		return nil, status.Error(codes.Unavailable, "")
 	}
@@ -1265,22 +1243,6 @@
 		return nil, status.Error(codes.InvalidArgument, "")
 	}
 	err := s.agentClients.WaitForIP(ctx, request.Timeout.AsDuration(), ip)
-=======
-func (s *Session) applyConfig(ctx context.Context) error {
-	cfg, err := client.LoadConfig(ctx)
-	if err != nil {
-		return err
-	}
-	return client.MergeAndReplace(ctx, s.config, cfg, true)
-}
-
-func (s *Session) waitForAgentIP(ctx context.Context, request *rpc.WaitForAgentIPRequest) (*rpc.WaitForAgentIPResponse, error) {
-	if s.agentClients == nil {
-		return nil, status.Error(codes.Unavailable, "")
-	}
-	ip := net.IP(request.Ip)
-	err := s.agentClients.WaitForIP(ctx, request.Timeout.AsDuration(), request.Ip)
->>>>>>> 7d426e24
 	switch {
 	case err == nil:
 	case errors.Is(err, context.DeadlineExceeded):
@@ -1296,7 +1258,7 @@
 	if err != nil {
 		return nil, err
 	}
-	return &rpc.WaitForAgentIPResponse{LocalIp: ip}, nil
+	return &rpc.WaitForAgentIPResponse{LocalIp: ip.AsSlice()}, nil
 }
 
 func (s *Session) Done() <-chan struct{} {
