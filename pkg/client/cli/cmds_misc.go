--- conflicted
+++ resolved
@@ -85,11 +85,7 @@
 			return proc.Run(dos.WithStdio(ctx, cmd), nil, args[0], args[1:]...)
 		},
 	}
-<<<<<<< HEAD
-	request, kubeFlags = InitConnectRequest(cmd)
-=======
 	request, kubeFlags = InitConnectRequest(ctx, cmd)
->>>>>>> 5f7f6319
 	return cmd
 }
 
@@ -97,11 +93,7 @@
 // returns a ConnectRequest and a FlagSet with the Kubernetes flags. The FlagSet is returned
 // here so that a map of flags that gets modified can be extracted using FlagMap once the flag
 // parsing has completed.
-<<<<<<< HEAD
-func InitConnectRequest(cmd *cobra.Command) (*connector.ConnectRequest, *pflag.FlagSet) {
-=======
 func InitConnectRequest(ctx context.Context, cmd *cobra.Command) (*connector.ConnectRequest, *pflag.FlagSet) {
->>>>>>> 5f7f6319
 	cr := connector.ConnectRequest{}
 	flags := cmd.Flags()
 
