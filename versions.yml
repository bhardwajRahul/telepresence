<<<<<<< HEAD
version: "2.4.3"
=======
version: "2.4.0"
dlVersion: "latest"
>>>>>>> a7a120d8
docsVersion: "2.4"
branch: release/v2
productName: "Telepresence"<|MERGE_RESOLUTION|>--- conflicted
+++ resolved
@@ -1,9 +1,5 @@
-<<<<<<< HEAD
 version: "2.4.3"
-=======
-version: "2.4.0"
 dlVersion: "latest"
->>>>>>> a7a120d8
 docsVersion: "2.4"
 branch: release/v2
 productName: "Telepresence"