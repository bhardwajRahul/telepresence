--- conflicted
+++ resolved
@@ -26,21 +26,12 @@
 BUILD_HOMEBREW_DIR=homebrew
 if [ "${PACKAGE_NAME}" == 'tel2' ]; then
     FORMULA_NAME="Telepresence"
-<<<<<<< HEAD
-    FORMULA_FILE="packaging/homebrew-formula.rb"
-    FORMULA="${BUILD_HOMEBREW_DIR}/Formula/telepresence.rb"
-elif [ "${PACKAGE_NAME}" == 'tel2oss' ]; then
-    FORMULA_NAME="TelepresenceOss"
-    FORMULA_FILE="packaging/homebrew-oss-formula.rb"
-    FORMULA="${BUILD_HOMEBREW_DIR}/Formula/telepresence-oss.rb"
-=======
     FORMULA_FILE="${MY_PATH}/homebrew-formula.rb"
     FORMULA="Formula/telepresence.rb"
 elif [ "${PACKAGE_NAME}" == 'tel2oss' ]; then
     FORMULA_NAME="TelepresenceOss"
     FORMULA_FILE="${MY_PATH}/homebrew-oss-formula.rb"
     FORMULA="Formula/telepresence-oss.rb"
->>>>>>> 9acd3230
 fi
 
 for this_os in "${OS[@]}"; do
@@ -95,11 +86,6 @@
     exit 1
 fi
 
-<<<<<<< HEAD
-# Clone telepresenceio-homebrew:
-echo "Cloning into ${BUILD_HOMEBREW_DIR}..."
-git clone https://github.com/telepresenceio/homebrew-telepresence.git "${BUILD_HOMEBREW_DIR}"
-=======
 export GIT_CONFIG_GLOBAL=/dev/null
 export GIT_CONFIG_SYSTEM=/dev/null
 
@@ -111,7 +97,6 @@
   git clone "https://${GITHUB_TOKEN}@github.com/telepresenceio/homebrew-telepresence.git" "${BUILD_HOMEBREW_DIR}"
 fi
 cd "${BUILD_HOMEBREW_DIR}"
->>>>>>> 9acd3230
 
 # Update recipe
 mkdir -p "$(dirname "${FORMULA}")"
@@ -134,13 +119,10 @@
 
 chmod 644 "${FORMULA}"
 
-<<<<<<< HEAD
-=======
 # Use the correct machine user for committing
 git config --local user.email "${GITHUB_EMAIL}"
 git config --local user.name "${GITHUB_USER}"
 
->>>>>>> 9acd3230
 git add "${FORMULA}"
 git commit -m "Release ${VERSION}"
 
