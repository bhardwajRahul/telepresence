--- conflicted
+++ resolved
@@ -380,14 +380,9 @@
 lint-go: lint-deps ## (QA) Run the golangci-lint
 	$(eval badimports = $(shell find cmd integration_test pkg -name '*.go' | grep -v '/mocks/' | xargs $(tools/gosimports) --local github.com/datawire/,github.com/telepresenceio/ -l))
 	$(if $(strip $(badimports)), echo "The following files have bad import ordering (use make format to fix): " $(badimports) && false)
-<<<<<<< HEAD
-ifeq ($(GOHOSTOS),windows)
+ifeq ($(GOOS),windows)
 	docker run -e GOOS=$(GOOS) --rm -v $$(pwd):/app -v ~/.cache/golangci-lint/$(GOLANGCI_VERSION):/root/.cache -w /app golangci/golangci-lint:$(GOLANGCI_VERSION) golangci-lint \
 	run --timeout 8m ./cmd/telepresence/... ./integration_test/... ./pkg/...
-=======
-ifeq ($(GOOS),windows)
-	CGO_ENABLED=$(CGO_ENABLED) $(tools/golangci-lint) run --timeout 8m ./cmd/telepresence/... ./integration_test/... ./pkg/...
->>>>>>> 9bc0279d
 else
 	docker run -e GOOS=$(GOOS) --rm -v $$(pwd):/app -v ~/.cache/golangci-lint/$(GOLANGCI_VERSION):/root/.cache -w /app golangci/golangci-lint:$(GOLANGCI_VERSION) golangci-lint \
 	run --timeout 8m ./...
